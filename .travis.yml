--- conflicted
+++ resolved
@@ -21,11 +21,7 @@
   - export CARTOPY_REF="v0.9.0"
   - export CARTOPY_SUFFIX=$(echo "${CARTOPY_REF}" | sed "s/^v//")
 
-<<<<<<< HEAD
   - export IRIS_TEST_DATA_REF="3378fe68c00ca7f31895ab6630a59a39ccef94e3"
-=======
-  - export IRIS_TEST_DATA_REF="v1.4"
->>>>>>> a5e7ea62
   - export IRIS_TEST_DATA_SUFFIX=$(echo "${IRIS_TEST_DATA_REF}" | sed "s/^v//")
 
   - export IRIS_SAMPLE_DATA_REF="v1.1"
